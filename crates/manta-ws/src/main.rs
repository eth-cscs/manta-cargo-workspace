--- conflicted
+++ resolved
@@ -96,7 +96,6 @@
         .route("/cfs/health", get(get_cfs_health_check))
         .route("/bos/health", get(get_bos_health_check))
         .route("/authenticate", get(authenticate))
-<<<<<<< HEAD
         .route("/console/{xname}", get(ws_console))
         .route("/cfssession/{cfssession}", get(get_cfs_session))
         .route("/cfssession/{cfssession}/logs", get(ws_cfs_session_logs))
@@ -107,17 +106,7 @@
         .route("/node/{node}/power-off", get(power_off_node))
         .route("/node/{node}/power-on", get(power_on_node))
         .route("/node/{node}/power-reset", get(power_reset_node))
-=======
-        .route("/console/:xname", get(ws_console))
-        .route("/cfssession/:cfssession", get(get_cfs_session))
-        .route("/cfssession/:cfssession/logs", get(ws_cfs_session_logs))
-        .route("/hsm", get(get_all_groups))
-        .route("/hsm/:group", get(get_group_details))
-        .route("/hsm/:group/hardware", get(get_hsm_hardware))
-        .route("/node/:node/power-off", get(power_off_node))
-        .route("/node/:node/power-on", get(power_on_node))
-        .route("/node/:node/power-reset", get(power_reset_node))
->>>>>>> b0f16192
+
         .route(
             "/node-migration/target/{target}/parent/{parent}",
             put(node_migration),
